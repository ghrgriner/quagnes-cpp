# quagnes: A Program for Solving Agnes Solitaire.

## Summary
This program solves Agnes (Agnes Sorel) solitaire card games. It can be
used to solve games having the rules implemented in the GNOME AisleRiot
package and the rules attributed to Dalton in 1909 and Parlett in 1979
among others [1–3] and to calculate win rates.

Users can simulate random games and calculate win rates under various
permutations of rules, including moving sequences (runs) by same-suit or
same-color, allowing or not allowing movable runs to be split in the middle of the run
for a move, dealing all tableau cards face-up at the start or dealing
only the final tableau card in each column face-up, and whether and how empty
columns can be filled in between deals. The program provides additional
options for debugging and tuning of the search algorithm to be more
memory-efficient at the expense of speed.

In 1979 Parlett named the two main variants of Agnes as Agnes Sorel (the
variant / set of variants described here) and Agnes Bernauer (a variant/set
of variants that uses a reserve) [3]. This program only considers Agnes
Sorel.

## Preparation
Decks must be created before running the program and be stored in files in a
directory structure named `decks/oM/deckN.txt`, etc..., where N is a number
starting at 1 and M = floor(N/1000). See
[Program Input and Output](https://github.com/ghrgriner/quagnes-cpp/wiki/Program-Input-and-Output)
for additional details for release version 1.3.0.

## Example
Play 100 games using the rules given by Dalton [1,2].
```
> ./quagnes -n 100 -e none -u -f
```

## Program Output
Results are printed to standard output with `rep_id` equal to the `N` from
the deck filename `deckN.txt` and return code (`rc`) which indicates whether a
game is winnable (`rc=1`), not winnable (`rc=2`), or terminated without a result
after exceeding the number of game states specified by the `-m` parameter.
(`rc=3`). See
[Program Input and Output](https://github.com/ghrgriner/quagnes-cpp/wiki/Program-Input-and-Output)
for additional output columns and messages printed to standard error for
<<<<<<< HEAD
release version 1.3.0.

## Game Rules, Program Methodology, and Analysis of Win Rates
Further details on the game rules, program methodology, and analysis of win
rates for release version 1.3.0 can be found
=======
release version 1.4.0.

## Game Rules, Program Methodology, and Analysis of Win Rates
Further details on the game rules, program methodology, and analysis of win
rates for release version 1.4.0 can be found
>>>>>>> 6bcf222f
[in the wiki](https://github.com/ghrgriner/quagnes-cpp/wiki/Rules,-Methodology,-and-Analysis-of-Win-Rates).

## Memory Utilization
Details on the memory utilization in release version 1.3.0 as well as 
memory utilization using alternate data structures can also be found
[in the wiki](https://github.com/ghrgriner/quagnes-cpp/wiki/Memory-Utilization).
<<<<<<< HEAD
=======

>>>>>>> 6bcf222f

## References
[1] Agnes (card game). Wikipedia.
   https://en.wikipedia.org/wiki/Agnes_(card_game). Retrieved
   March 15, 2024.

[2] Dalton W (1909). "My favourite Patiences" in The Strand Magazine,
    Vol 38.

[3] Parlett D (1979). The Penguin Book of Patience. London: Penguin.
<|MERGE_RESOLUTION|>--- conflicted
+++ resolved
@@ -41,29 +41,17 @@
 (`rc=3`). See
 [Program Input and Output](https://github.com/ghrgriner/quagnes-cpp/wiki/Program-Input-and-Output)
 for additional output columns and messages printed to standard error for
-<<<<<<< HEAD
-release version 1.3.0.
-
-## Game Rules, Program Methodology, and Analysis of Win Rates
-Further details on the game rules, program methodology, and analysis of win
-rates for release version 1.3.0 can be found
-=======
 release version 1.4.0.
 
 ## Game Rules, Program Methodology, and Analysis of Win Rates
 Further details on the game rules, program methodology, and analysis of win
 rates for release version 1.4.0 can be found
->>>>>>> 6bcf222f
 [in the wiki](https://github.com/ghrgriner/quagnes-cpp/wiki/Rules,-Methodology,-and-Analysis-of-Win-Rates).
 
 ## Memory Utilization
-Details on the memory utilization in release version 1.3.0 as well as 
+Details on the memory utilization in release version 1.4.0 as well as 
 memory utilization using alternate data structures can also be found
 [in the wiki](https://github.com/ghrgriner/quagnes-cpp/wiki/Memory-Utilization).
-<<<<<<< HEAD
-=======
-
->>>>>>> 6bcf222f
 
 ## References
 [1] Agnes (card game). Wikipedia.
