//  quagnes: A program for solving Agnes solitaire
//   Copyright (C) 2019, 2024 Ray Griner (rgriner_fwd@outlook.com)
//
//   This program is free software: you can redistribute it and/or modify
//   it under the terms of the GNU General Public License as published by
//   the Free Software Foundation, either version 3 of the License, or
//   (at your option) any later version.
//
//   This program is distributed in the hope that it will be useful,
//   but WITHOUT ANY WARRANTY; without even the implied warranty of
//   MERCHANTABILITY or FITNESS FOR A PARTICULAR PURPOSE.  See the
//   GNU General Public License for more details.
//
//   You should have received a copy of the GNU General Public License
//   along with this program.  If not, see <https://www.gnu.org/licenses/>.
//------------------------------------------------------------------------------

//------------------------------------------------------------------------------
// File: Agnes.h
// Date: 2019
// Author: Ray Griner
// Purpose: Header file for Agnes class
// Changes:
// [20240114RG]: New `Agnes.max_states_guard_` attribute to guard against
// overflow and macro variable kNStatesMax with the maximum.
// [20240416RG] (1) Switch C-style #define constants to const variables.
// (2) Make mark appropriate functions as const.
// [20240421RG] Add `max_possible_score` stack as attribute.
// [20240422RG] Make `check_loops_` and `losing_states_` unordered sets instead
//   of sets.
// [20240426RG] Add `print_memory` input paramer and attribute.
//------------------------------------------------------------------------------

#ifndef _QUAGNES_AGNES_H
#define _QUAGNES_AGNES_H

#include <string>
#include <unordered_set>
#include <stack>
#include <cstdint>

#include "AgnesState.h"

namespace quagnes {

//----------------------------------------------------------------------
// Typedef
//----------------------------------------------------------------------

// If changing this, be sure to update the function in quagnes.cpp that
// converts the input argument to a StatesType
typedef uint64_t StatesType;
const StatesType kNStatesMax = UINT64_MAX;

//------------------------------------------------------------------------------
//  AgnesOptions: options to be passed at Agnes() construction
//
//  Attributes
//  ----------
//  move_to_empty_pile : {'none', 'high 1', 'any 1', 'high run', 'any run'}
//      Optional parameter, default is 'none'. Describes which single
//      cards or runs can be moved to an empty pile.
//      'none': (default), no card can be moved from the tableau. Empty
//          piles are only filled when dealing from stock.
//      'any 1': Any single card can be moved.
//      'high 1': Any single card of highest rank can be moved. For
//          example, if the base card is a 3, then a 2 can be moved.
//      'any run': Any movable run can be moved.
//      'high run': Any movable run that is built down from a card of
//          highest rank.
//  move_same_suit : boolean, optional (default = False)
//      If True, only permit moving sequences of cards in the tableau
//      that are the same suit. Otherwise, permit moving sequences of
//      cards that are the same color.
//  split_runs: boolean, optional (default = True)
//      If True, allow a movable run to be split during a move. If
//      false, movable runs must be moved in their entirety.
//  face_up : boolean, optional (default = False)
//      Deal all cards face up in the tableau.
//  track_threshold : int, optional (default = 0)
//      If the number of cards left in the stock is greater than or
//      equal to this value, track losing states in a single set for
//      the whole game. This set can consume a lot of memory if some of
//      the other options are chosen that allow a large number of moves
//      (eg, `move_to_empty_pile != 'none'`).
//  print_states : boolean, optional (default = False)
//      Print game states as moves are made. See `Agnes.print_history`
//      for output format.
//  print_memory : boolean, optional (default = False)
//      Print information useful for estimating memory utilization to
//      standard output.
//  maximize_score : boolean, optional (default = False)
//      Determine the maximum score. Disables the algorithm used when
//      `move_to_empty_pile == 'none'` that stops playing the game
//      when it detects a game is unwinnable.
//  test_deck : {0, 1}, optional (default = 0)
//      If 0, a random deck is generated. If 1, a fixed test deck that
//      wins is used.
//  deck_filename : string, optional
//      Read deck from text file, If empty, a random deck will be
//      used by calling random.shuffle and reversing the results.
//      The text file should consist of 52 lines with each line is
//      formatted as "(rank, suit)", where rank is in 0..12 and
//      suit is in 0..3. Note the first card dealt is the base card.
//  max_states : int, optional
//      Terminate game with return code 3 when number of states
//      examined exceeds this threshold.  0 (default) means no
//      threshold is used.
//------------------------------------------------------------------------------
struct AgnesOptions {
  std::string deck_filename = "";
  std::string move_to_empty_pile = "none";
  bool move_same_suit = false;
  bool split_runs = true;
  int track_threshold = 0;
  bool face_up = false;
  bool maximize_score = false;
  bool print_states = false;
  bool print_memory = false;
  StatesType max_states = 0;
};

//-----------------------------------------------------------------------------
// Represents a game of Agnes solitaire
//
//    Attributes
//    ----------
//    n_states_checked : StatesType
//        Number of states examined
//    n_deal : StatesType
//        Number of deals performed
//    n_move_card_in_tableau : StatesType
//        Number of moves of card(s) between piles in tableau
//    n_move_to_foundation : StatesType
//        Number of times a card was moved to foundation
//    n_no_move_possible : StatesType
//        Number of states created where no move was possible
//    max_depth : int
//        Maximum depth of the search tree
//    current_depth : int
//        Current depth of the search tree
//    max_score : int
//        Maximum score obtained (i.e., maximum number of cards moved
//        to the foundations). For the default input parameters, the
//        program backtracks as soon as it detects a state cannot be
//        won. A higher maximum score may be possible if the game were
//        played in full.
//    maximize_score : boolean
//        Stores value of input option with the same name
//    move_to_empty_pile : str
//        Stores value of input option with the same name
//    move_same_suit : boolean
//        Stores value of input option with the same name
//    split_runs : boolean
//        Stores value of input option with the same name
//    face_up : boolean
//        Stores value of input option with the same name
//    maximize_score : boolean
//        Stores value of input option with the same name
//    track_threshold : boolean
//        Stores value of input option with the same name
//    print_states : bool
//        Stores value of input option with the same name
//    print_memory : bool
//        Stores value of input option with the same name
//    test_deck : bool
//        Stores value of input option with the same name
//    deck_filename : bool
//        Stores value of input option with the same name
//    max_states : boolean
//        Stores value of input option with the same name
//
// Example:
//
//   AgnesOptions agnes_options;
//   agnes_options.deck_filename = "input_deck.txt";
//   agnes_options.move_to_empty_pile = "high run";
//   Agnes agnes = Agnes(agnes_options);
//   rc = agnes.Play();
//   if (rc == 1) {std::cout << "The game is winnable!"; }
//-----------------------------------------------------------------------------

class Agnes {
  public:
    Agnes(const AgnesOptions& agnes_options);

    //--------------------------------------------------------------------------
    // Play the game of Agnes and return integer status.
    //
    // Returns
    // -------
    // An integer with the following meanings:
    //     1: Won
    //     2: Lost
    //     3: Terminated because number of states created exceeds
    //        max_states
    //
    // Throws
    // ------
    // std::invalid_argument - move_to_empty_pile not valid
    // FileNotFoundError     - deck_filename provided but not found
    //--------------------------------------------------------------------------
    int Play();

    StatesType n_states_checked() const;
    StatesType n_deal() const;
    StatesType n_move_card_in_tableau() const;
    StatesType n_move_to_foundation() const;
    StatesType n_no_move_possible() const;
    int max_depth() const;
    uint64_t n_losing_states() const;
    std::string move_to_empty_pile() const;
    bool move_same_suit() const;
    bool print_states() const;
    int track_threshold() const;
    bool split_runs() const;
    bool maximize_score() const;
    bool face_up() const;
    int current_depth() const;
    int max_score() const;
    bool print_memory() const;
    Agnes(const Agnes& other) = default;
    Agnes& operator=(const Agnes& other) = default;
    uint64_t cum_length() const;
    std::array<uint64_t, kNSymbol> cum_symbol_count0() const;
    std::array<uint64_t, kNSymbol> cum_symbol_count1() const;

  private:
    std::string deck_filename_;
    std::string move_to_empty_pile_;
    bool move_same_suit_;
    bool split_runs_;
    int track_threshold_;
    bool face_up_;
    bool maximize_score_;
    bool print_states_;
    bool print_memory_;
    StatesType max_states_;
    StatesType n_states_checked_;
    StatesType n_deal_;
    StatesType n_move_card_in_tableau_;
    StatesType n_move_to_foundation_;
    StatesType n_no_move_possible_;
    int max_depth_;

    // Stores state of the game that is modified as the game is played, ie,
    // what cards are in which tableau piles and foundation, and how many are
    // left in stock. Also contains additional information for the algorithm
    // optimizations.
    AgnesState curr_state_;
    // Maximum score attained for the game so far
    int max_score_;
    // Current score
    int score_;
    // Current depth in the search tree (ie, how many moves have been played)
    int current_depth_;
    // Deck before normalizing to base card having rank = 0
    Deck initial_deck_;
    // After normalizing deck so that base card has rank = 0
    Deck deck_;
    // Stack of valid moves remaining at each point in the game.
    std::stack<std::vector<Move> > all_valid_moves_;
    // Stack of moves played to reach the current point in the game.
    std::stack<Move> moves_;
    // Stack of last move info at each point in the game. Used for an algorithm
    // optimization.
    std::stack<std::array<LastMoveInfo, kNPile>> all_lmi_;
    // Set containing game states that have been observed in the current path
    // through the game in order to prevent loops.
<<<<<<< HEAD
    std::set<StateForSet> check_loops_;
    // Set containing game states that are known to be losers. This can get
    // quite large.
    std::set<StateForSet> losing_states_;
=======
    std::unordered_set<StateForSet> check_loops_;
    // Set containing game states that are known to be losers. This can get
    // quite large.
    std::unordered_set<StateForSet> losing_states_;
>>>>>>> 6bcf222f

    // convert move_to_empty_pile_ to an enum
    EmptyRule enum_to_empty_pile_;
    // It is not possible to have loops when (move_to_empty_pile="none" and
    // split_runs = false), so set a flag so we can avoid checking.
    bool check_for_loops_;
    // `If move_to_empty_pile` is not 'any 1' or 'high 1' there is no benefit to
    // splitting a run between the same suit for a move.
    bool split_empty_stock_;
    // Array that tracks how many valid moves for the first kNToTrack game
    // states. Periodically printed to stderr so user can check whether a
    // long-running game is likely to finish soon. TODO: consider switching
    // all_valid_moves_ to a vector so this can be done away with.
    std::array<int, kNToTrack> moves_left_;
    // Minimum of max_states_ (if max_states_ > 0) and INT_MAX (if == 0)
    StatesType max_states_guard_;
    // Maximum possible score (52, unless move_to_empty_pile == "none"), in
    // which case it is calculated from which cards are blocked in the
    // tableau. This is a stack with an element for every deal (including the
    // initial deal).
    std::stack<int> max_possible_score_;

    //-------------------------------------------------------------------------
    // Read deck from input file, one card per line where card='(rank, suit)'
    //
    // Rank = 0, 1, ... 12 and suit = {0, 1, 2, 3} and suits are the same color
    // if they are equal modulus 2.
    // Return 1 if error, 0 if successful
    //-------------------------------------------------------------------------
    void InitializeDeckFromFile(const std::string &deck_filename);

    //-------------------------------------------------------------------------
    // Perform a move. Calls UndoMove if no possible move.
    //
    // To make a move, update:
    //     (1) the appropriate attributes of `curr_state`
    //         (`exposed`, `hidden`, `n_stock_left`, `foundation`,
    //          `last_in_pile`, `in_suit_seq`)
    //     (2) any counters in self that count the various types of
    //         moves made (`n_move_to_foundation`,`n_deal`,
    //         `n_move_card_in_tableau`).
    //     (3) append to the stacks that track the evolution of the
    //         game:` moves_`, `all_valid_moves_`, `all_lmi_`.
    //
    // Returns
    // -------
    // Integer with the values:
    //    0 if there were no valid moves, but depth > 0 so _undo_move was
    //      called, OR there was a valid move so it was made, but it didn't
    //      result in a win.
    //    1 if game is won (there was a valid move, it was made, and the
    //      game was won)
    //    2 if game is lost (no valid moves, and depth == 0)
    //    3 if self.n_states_checked > self._max_states and
    //      self._max_states>0
    //-------------------------------------------------------------------------
    int PerformMove();

    //--------------------------------------------------------------------------
    // Undo last move.
    //
    // Reverse the three-step process described in PerformMove(), except
    // Step (2) is not reversed as the counters that were updated are meant
    // to be cumulative, and reversal of Step (3) simply involves popping the
    // top elements from the relevant stacks.
    //--------------------------------------------------------------------------
    void UndoMove(const bool &no_print);
    //void InitializeDeck();
    void PrintDeck() const;
    void PrintLastMoveInfo() const;
    // Print moves_left_ attribute to stderr every 5 million states
    void SummarizeState() const;
}; // end class Agnes

class FileNotFoundError : public std::runtime_error {
  public :
    FileNotFoundError(const std::string & file_name="")
       : runtime_error("File not found: " + file_name),
             filename_(file_name) {};

    std::string filename_;
    ~FileNotFoundError() throw() {};
};

} // namespace quagnes

#endif
<|MERGE_RESOLUTION|>--- conflicted
+++ resolved
@@ -267,17 +267,10 @@
     std::stack<std::array<LastMoveInfo, kNPile>> all_lmi_;
     // Set containing game states that have been observed in the current path
     // through the game in order to prevent loops.
-<<<<<<< HEAD
-    std::set<StateForSet> check_loops_;
-    // Set containing game states that are known to be losers. This can get
-    // quite large.
-    std::set<StateForSet> losing_states_;
-=======
     std::unordered_set<StateForSet> check_loops_;
     // Set containing game states that are known to be losers. This can get
     // quite large.
     std::unordered_set<StateForSet> losing_states_;
->>>>>>> 6bcf222f
 
     // convert move_to_empty_pile_ to an enum
     EmptyRule enum_to_empty_pile_;
